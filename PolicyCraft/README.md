--- conflicted
+++ resolved
@@ -91,18 +91,10 @@
 python app.py
 ```
 
-<<<<<<< HEAD
-3. **Start the application:**
-   ```bash
-   cd PolicyCraft
-   python app.py
-   ```
-=======
 **Access:** http://localhost:5001
 **Login credentials:** 
 login: admin or admin@policycraft.ai 
 password: admin1
->>>>>>> f829b182
 
 
 ## Manual Installation Guide
@@ -244,7 +236,6 @@
 If you cannot log in with the default admin credentials:
 
 1. **Check MongoDB status:**
->>>>>>> laboratory
    ```bash
    brew services list | grep mongodb
    ```
